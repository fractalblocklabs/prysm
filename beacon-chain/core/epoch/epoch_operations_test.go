--- conflicted
+++ resolved
@@ -40,13 +40,8 @@
 	for i := 0; i < 10; i++ {
 		attestation := &pb.PendingAttestation{
 			Data: &pb.AttestationData{
-<<<<<<< HEAD
-				Slot:                    0,
-				CrosslinkDataRootHash32: []byte{byte(i + 100)},
-=======
-				Slot:              params.BeaconConfig().GenesisSlot,
+				Slot:              0,
 				CrosslinkDataRoot: []byte{byte(i + 100)},
->>>>>>> f0c45f50
 			},
 			AggregationBitfield: participationBitfield,
 		}
@@ -73,13 +68,8 @@
 
 	attestations := []*pb.PendingAttestation{
 		{Data: &pb.AttestationData{
-<<<<<<< HEAD
-			Slot:                    0,
-			CrosslinkDataRootHash32: []byte{},
-=======
-			Slot:              params.BeaconConfig().GenesisSlot,
+			Slot:              0,
 			CrosslinkDataRoot: []byte{},
->>>>>>> f0c45f50
 		},
 			AggregationBitfield: []byte{},
 		},
@@ -100,13 +90,8 @@
 	for i := 0; i < 10; i++ {
 		attestation := &pb.PendingAttestation{
 			Data: &pb.AttestationData{
-<<<<<<< HEAD
-				Slot:                    0,
-				CrosslinkDataRootHash32: []byte{byte(i + 100)},
-=======
-				Slot:              params.BeaconConfig().GenesisSlot,
+				Slot:              0,
 				CrosslinkDataRoot: []byte{byte(i + 100)},
->>>>>>> f0c45f50
 			},
 			AggregationBitfield: []byte{0x03},
 		}
@@ -135,13 +120,8 @@
 
 	attestation := &pb.PendingAttestation{
 		Data: &pb.AttestationData{
-<<<<<<< HEAD
-			Slot:                    0,
-			CrosslinkDataRootHash32: []byte{},
-=======
-			Slot:              params.BeaconConfig().GenesisSlot,
+			Slot:              0,
 			CrosslinkDataRoot: []byte{},
->>>>>>> f0c45f50
 		},
 		AggregationBitfield: []byte{},
 	}
@@ -163,13 +143,8 @@
 	for i := 0; i < 10; i++ {
 		attestation := &pb.PendingAttestation{
 			Data: &pb.AttestationData{
-<<<<<<< HEAD
-				Slot:                    0,
-				CrosslinkDataRootHash32: []byte{byte(i + 100)},
-=======
-				Slot:              params.BeaconConfig().GenesisSlot,
+				Slot:              0,
 				CrosslinkDataRoot: []byte{byte(i + 100)},
->>>>>>> f0c45f50
 			},
 			// All validators attested to the above roots.
 			AggregationBitfield: []byte{0x03},
@@ -198,13 +173,8 @@
 
 	attestation := &pb.PendingAttestation{
 		Data: &pb.AttestationData{
-<<<<<<< HEAD
-			Slot:                    0,
-			CrosslinkDataRootHash32: []byte{},
-=======
-			Slot:              params.BeaconConfig().GenesisSlot,
+			Slot:              0,
 			CrosslinkDataRoot: []byte{},
->>>>>>> f0c45f50
 		},
 		AggregationBitfield: []byte{},
 	}
