--- conflicted
+++ resolved
@@ -728,13 +728,9 @@
 func verifyExit(beaconState *pb.BeaconState, exit *pb.VoluntaryExit, verifySignatures bool) error {
 	validator := beaconState.ValidatorRegistry[exit.ValidatorIndex]
 	currentEpoch := helpers.CurrentEpoch(beaconState)
-<<<<<<< HEAD
-	entryExitEffectEpoch := helpers.DelayedActivationExitEpoch(currentEpoch)
-	if validator.ExitEpoch <= entryExitEffectEpoch {
-=======
+
 	delayedActivationExitEpoch := helpers.DelayedActivationExitEpoch(currentEpoch)
 	if validator.ExitEpoch <= delayedActivationExitEpoch {
->>>>>>> 792b52a0
 		return fmt.Errorf(
 			"validator exit epoch should be > entry_exit_effect_epoch, received %d <= %d",
 			currentEpoch,
