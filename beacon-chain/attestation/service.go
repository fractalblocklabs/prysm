--- conflicted
+++ resolved
@@ -91,29 +91,16 @@
 // the highest slotNumber attestation in attestation pool gets returned.
 //
 // Spec pseudocode definition:
-<<<<<<< HEAD
 //	Let `get_latest_attestation_target(store: Store, validator_index: ValidatorIndex) ->
 //		BeaconBlock` be the target block in the attestation
 //		`get_latest_attestation(store, validator_index)`.
 func (a *Service) LatestAttestationTarget(beaconState *pb.BeaconState, index uint64) (*pb.AttestationTarget, error) {
-	// Return error if it's an invalid validator index.
-	if index >= uint64(len(beaconState.ValidatorRegistry)) {
-		return nil, fmt.Errorf("invalid validator index %d", index)
-	}
-
-	pubKey := bytesutil.ToBytes48(beaconState.ValidatorRegistry[index].Pubkey)
-=======
-//	Let `get_latest_attestation(store: Store, validator_index: ValidatorIndex) ->
-//		Attestation` be the attestation with the highest slot number in `store`
-//		from the validator with the given `validator_index`
-func (a *Service) LatestAttestation(ctx context.Context, index uint64) (*pb.Attestation, error) {
 	validator, err := a.beaconDB.ValidatorFromState(ctx, index)
 	if err != nil {
 		return nil, err
 	}
 
 	pubKey := bytesutil.ToBytes48(validator.Pubkey)
->>>>>>> 75be7be6
 	a.store.RLock()
 	defer a.store.RUnlock()
 	if _, exists := a.store.m[pubKey]; !exists {
