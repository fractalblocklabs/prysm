--- conflicted
+++ resolved
@@ -574,12 +574,8 @@
 	ctx := context.Background()
 
 	beaconState := &pbp2p.BeaconState{
-<<<<<<< HEAD
-		Slot: 0,
-=======
-		Slot:              params.BeaconConfig().GenesisSlot,
+		Slot:              0,
 		ValidatorRegistry: []*pbp2p.Validator{},
->>>>>>> b1334c61
 	}
 	if err := db.SaveState(ctx, beaconState); err != nil {
 		t.Fatalf("could not save state: %v", err)
