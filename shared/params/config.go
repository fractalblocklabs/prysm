// Package params defines important constants that are essential to the
// Ethereum 2.0 services.
package params

import (
	"math/big"
)

// BeaconChainConfig contains constant configs for node to participate in beacon chain.
type BeaconChainConfig struct {
	// Misc constants.
	ShardCount               uint64 // ShardCount is the number of shard chains in Ethereum 2.0.
	TargetCommitteeSize      uint64 // TargetCommitteeSize is the number of validators in a committee when the chain is healthy.
	MaxIndicesPerAttestation uint64 // MaxIndicesPerAttestation is used to determine how many validators participate in an attestation.
	MinPerEpochChurnLimit    uint64 // MinPerEpochChurnLimit is the minimum amount of churn allotted for validator rotations.
	ChurnLimitQuotient       uint64 // ChurnLimitQuotient is used to determine the limit of how many validators can rotate per epoch.
	ShuffleRoundCount        uint64 // ShuffleRoundCount is used for retrieving the permuted index.
	MaxBalanceChurnQuotient  uint64 // MaxBalanceChurnQuotient is used to determine how many validators can rotate per epoch.
	// Deprecated: No longer in use.
	BeaconChainShardNumber uint64 // BeaconChainShardNumber is the shard number of the beacon chain.
	// Deprecated: Do not use.
	MaxIndicesPerSlashableVote uint64 // MaxIndicesPerSlashableVote is used to determine how many validators can be slashed per vote.
	// Deprecated: Do not use.
	MaxExitDequeuesPerEpoch uint64 // MaxWithdrawalsPerEpoch is the max withdrawals can happen for a single epoch.
	// Deprecated: Do not use.

	// Deposit contract constants.
	DepositContractAddress   []byte // DepositContractAddress is the address of the deposit contract in PoW chain.
	DepositContractTreeDepth uint64 // Depth of the Merkle trie of deposits in the validator deposit contract on the PoW chain.

	// Gwei value constants.
	MinDepositAmount           uint64 // MinDepositAmount is the maximal amount of Gwei a validator can send to the deposit contract at once.
	MaxDepositAmount           uint64 // MaxDepositAmount is the maximal amount of Gwei a validator can send to the deposit contract at once.
	EjectionBalance            uint64 // EjectionBalance is the minimal GWei a validator needs to have before ejected.
	HighBalanceIncrement       uint64 // HighBalanceIncrement is used for converting the high balance into the low balance for validators.
	ForkChoiceBalanceIncrement uint64 // ForkChoiceBalanceIncrement is used to track block score based on balances for fork choice.
	//Deprecated: Do not use.

	// Initial value constants.
<<<<<<< HEAD
	GenesisForkVersion      uint64   // GenesisForkVersion is used to track fork version between state transitions.
	GenesisStartShard       uint64   // GenesisStartShard is the first shard to assign validators.
=======
	GenesisSlot             uint64   // GenesisSlot is used to initialize the genesis state fields.
	GenesisEpoch            uint64   // GenesisEpoch is used to initialize epoch.
	FarFutureEpoch          uint64   // FarFutureEpoch represents a epoch extremely far away in the future used as the default penalization slot for validators.
>>>>>>> bae78a7f
	ZeroHash                [32]byte // ZeroHash is used to represent a zeroed out 32 byte array.
	BLSWithdrawalPrefixByte byte     // BLSWithdrawalPrefixByte is used for BLS withdrawal and it's the first byte.
	GenesisForkVersion      uint64   // GenesisForkVersion is used to track fork version between state transitions.
	// Deprecated: Do not use.
	GenesisStartShard uint64 // GenesisStartShard is the first shard to assign validators.
	// Deprecated: Do not use.
	EmptySignature [96]byte // EmptySignature is used to represent a zeroed out BLS Signature.
	// Deprecated: Do not use.

	// Time parameters constants.
	SecondsPerSlot               uint64 // SecondsPerSlot is how many seconds are in a single slot.
	MinAttestationInclusionDelay uint64 // MinAttestationInclusionDelay defines how long validator has to wait to include attestation for beacon block.
	SlotsPerEpoch                uint64 // SlotsPerEpoch is the number of slots in an epoch.
	MinSeedLookahead             uint64 // SeedLookahead is the duration of randao look ahead seed.
	ActivationExitDelay          uint64 // EntryExitDelay is the duration a validator has to wait for entry and exit in epoch.
	SlotsPerEth1VotingPeriod     uint64 // SlotsPerEth1VotingPeriod defines how often the merkle root of deposit receipts get updated in beacon node.
	SlotsPerHistoricalRoot       uint64 // SlotsPerHistoricalRoot defines how often the historical root is saved.
	MinValidatorWithdrawalDelay  uint64 // MinValidatorWithdrawalEpochs is the shortest amount of time a validator has to wait to withdraw.
	PersistentCommitteePeriod    uint64 // PersistentCommitteePeriod is the minimum amount of epochs a validator must participate before exitting.
	MaxCrosslinkEpochs           uint64 // MaxCrosslinkEpochs defines the max epoch from current a crosslink can be formed at.
	Eth1FollowDistance           uint64 // Eth1FollowDistance is the number of eth1.0 blocks to wait before considering a new deposit for voting. This only applies after the chain as been started.
	EpochsPerEth1VotingPeriod    uint64 // EpochsPerEth1VotingPeriod defines how often the merkle root of deposit receipts get updated in beacon node.
	// Deprecated: Do not use.

	// State list lengths
	LatestRandaoMixesLength      uint64 // LatestRandaoMixesLength is the number of randao mixes kept in the beacon state.
	LatestActiveIndexRootsLength uint64 // LatestIndexRootsLength is the number of index roots kept in beacon state, used by light client.
	LatestSlashedExitLength      uint64 // LatestSlashedExitLength is used to track penalized exit balances per time interval.
	LatestBlockRootsLength       uint64 // LatestBlockRootsLength is the number of block roots kept in the beacon state.
	// Deprecated: Do not use.

	// Reward and penalty quotients constants.
	BaseRewardQuotient                 uint64 // BaseRewardQuotient is used to calculate validator per-slot interest rate.
	WhistleBlowingRewardQuotient       uint64 // WhistleBlowingRewardQuotient is used to calculate whistler blower reward.
	ProposerRewardQuotient             uint64 // ProposerRewardQuotient is used to calculate the reward for proposers.
	InactivityPenaltyQuotient          uint64 // InactivityPenaltyQuotient is used to calculate the penalty for a validator that is offline.
	MinPenaltyQuotient                 uint64 // MinPenaltyQuotient is used to calculate the minimum penalty to prevent DoS attacks.
	AttestationInclusionRewardQuotient uint64 // AttestationInclusionRewardQuotient defines the reward quotient of proposer for including attestations.
	// Deprecated: Do not use.

	// Max operations per block constants.
	MaxProposerSlashings uint64 // MaxProposerSlashings defines the maximum number of slashings of proposers possible in a block.
	MaxAttesterSlashings uint64 // MaxAttesterSlashings defines the maximum number of casper FFG slashings possible in a block.
	MaxAttestations      uint64 // MaxAttestations defines the maximum allowed attestations in a beacon block.
	MaxDeposits          uint64 // MaxVoluntaryExits defines the maximum number of validator deposits in a block.
	MaxVoluntaryExits    uint64 // MaxVoluntaryExits defines the maximum number of validator exits in a block.
	MaxTransfers         uint64 // MaxTransfers defines the maximum number of balance transfers in a block.

	// BLS domain values.
	DomainBeaconProposer uint64 // DomainBeaconProposer defines the BLS signature domain for beacon proposal verification.
	DomainRandao         uint64 // DomainRandao defines the BLS signature domain for randao verification.
	DomainAttestation    uint64 // DomainAttestation defines the BLS signature domain for attestation verification.
	DomainDeposit        uint64 // DomainDeposit defines the BLS signature domain for deposit verification.
	DomainVoluntaryExit  uint64 // DomainVoluntaryExit defines the BLS signature domain for exit verification.
	DomainTransfer       uint64 // DomainTransfer defines the BLS signature domain for transfer verification.

	// Prysm constants.
	GweiPerEth                uint64 // GweiPerEth is the amount of gwei corresponding to 1 eth.
	DepositsForChainStart     uint64 // DepositsForChainStart defines how many validator deposits needed to kick off beacon chain.
	RandBytes                 uint64 // RandBytes is the number of bytes used as entropy to shuffle validators.
	BatchBlockLimit           uint64 // BatchBlockLimit is maximum number of blocks that can be requested for initial sync.
	SyncEpochLimit            uint64 // SyncEpochLimit is the number of epochs the current node can be behind before it requests for the latest state.
	MaxNumLog2Validators      uint64 // MaxNumLog2Validators is the Max number of validators in Log2 exists given total ETH supply.
	SyncPollingInterval       int64  // SyncPollingInterval queries network nodes for sync status.
	LogBlockDelay             int64  // Number of blocks to wait from the current head before processing logs from the deposit contract.
	BLSPubkeyLength           int    // BLSPubkeyLength defines the expected length of BLS public keys in bytes.
	DefaultBufferSize         int    // DefaultBufferSize for channels across the Prysm repository.
	ValidatorPrivkeyFileName  string // ValidatorPrivKeyFileName specifies the string name of a validator private key file.
	WithdrawalPrivkeyFileName string // WithdrawalPrivKeyFileName specifies the string name of a withdrawal private key file.
}

// DepositContractConfig contains the deposits for
type DepositContractConfig struct {
	DepositsForChainStart *big.Int // DepositsForChainStart defines how many validator deposits needed to kick off beacon chain.
	MinDepositAmount      *big.Int // MinDepositAmount defines the minimum deposit amount in gwei that is required in the deposit contract.
	MaxDepositAmount      *big.Int // MaxDepositAmount defines the maximum deposit amount in gwei that is required in the deposit contract.
}

// ShardChainConfig contains configs for node to participate in shard chains.
type ShardChainConfig struct {
	ChunkSize         uint64 // ChunkSize defines the size of each chunk in bytes.
	MaxShardBlockSize uint64 // MaxShardBlockSize defines the max size of each shard block in bytes.
}

var defaultBeaconConfig = &BeaconChainConfig{
	// Misc constant.
	ShardCount:               1024,
	TargetCommitteeSize:      128,
	MaxIndicesPerAttestation: 4096,
	MinPerEpochChurnLimit:    4,
	ChurnLimitQuotient:       1 << 16,
	ShuffleRoundCount:        90,

	// Deprecated.
	MaxBalanceChurnQuotient:    32,
	BeaconChainShardNumber:     1<<64 - 1,
	MaxIndicesPerSlashableVote: 4096,
	MaxExitDequeuesPerEpoch:    4,

	// Deposit contract constants.
	DepositContractTreeDepth: 32,

	// Gwei value constants.
	MinDepositAmount:           1 * 1e9,
	MaxDepositAmount:           32 * 1e9,
	EjectionBalance:            16 * 1e9,
	ForkChoiceBalanceIncrement: 1 * 1e9,

	// Initial value constants.
<<<<<<< HEAD
	GenesisForkVersion:      0,
	GenesisStartShard:       0,
=======
	GenesisSlot:             1 << 63,
	GenesisEpoch:            1 << 63 / 64,
>>>>>>> bae78a7f
	FarFutureEpoch:          1<<64 - 1,
	ZeroHash:                [32]byte{},
	BLSWithdrawalPrefixByte: byte(0),

	// Deprecated.
	GenesisForkVersion: 0,
	GenesisStartShard:  0,
	EmptySignature:     [96]byte{},

	// Time parameter constants.
	SecondsPerSlot:               6,
	MinAttestationInclusionDelay: 4,
	SlotsPerEpoch:                64,
	MinSeedLookahead:             1,
	ActivationExitDelay:          4,
	EpochsPerEth1VotingPeriod:    16,
	Eth1FollowDistance:           1024,

	// State list length constants.
	LatestRandaoMixesLength:      8192,
	LatestActiveIndexRootsLength: 8192,
	LatestSlashedExitLength:      8192,

	// Deprecated.
	LatestBlockRootsLength: 8192,

	// Reward and penalty quotients constants.
	BaseRewardQuotient:                 32,
	WhistleBlowingRewardQuotient:       512,
	AttestationInclusionRewardQuotient: 8,
	InactivityPenaltyQuotient:          1 << 24,
	MinPenaltyQuotient:                 32,

	// Max operations per block constants.
	MaxProposerSlashings: 16,
	MaxAttesterSlashings: 1,
	MaxAttestations:      128,
	MaxDeposits:          16,
	MaxVoluntaryExits:    16,
	MaxTransfers:         16,

	// BLS domain values.
	DomainBeaconProposer: 0,
	DomainRandao:         1,
	DomainAttestation:    2,
	DomainDeposit:        3,
	DomainVoluntaryExit:  4,
	DomainTransfer:       5,

	// Prysm constants.
	GweiPerEth:                1000000000,
	DepositsForChainStart:     16384,
	RandBytes:                 3,
	BatchBlockLimit:           64 * 4, // Process blocks in batches of 4 epochs of blocks (threshold before casper penalties).
	MaxNumLog2Validators:      24,
	LogBlockDelay:             2,
	BLSPubkeyLength:           96,
	DefaultBufferSize:         10000,
	WithdrawalPrivkeyFileName: "/shardwithdrawalkey",
	ValidatorPrivkeyFileName:  "/validatorprivatekey",
}

var defaultShardConfig = &ShardChainConfig{
	ChunkSize:         uint64(256),
	MaxShardBlockSize: uint64(32768),
}

var defaultDepositContractConfig = &DepositContractConfig{
	DepositsForChainStart: big.NewInt(16384),
	MinDepositAmount:      big.NewInt(1e9),
	MaxDepositAmount:      big.NewInt(32e9),
}

var beaconConfig = defaultBeaconConfig
var shardConfig = defaultShardConfig
var contractConfig = defaultDepositContractConfig

// BeaconConfig retrieves beacon chain config.
func BeaconConfig() *BeaconChainConfig {
	return beaconConfig
}

// DemoBeaconConfig retrieves the demo beacon chain config.
func DemoBeaconConfig() *BeaconChainConfig {
	demoConfig := *defaultBeaconConfig
	demoConfig.ShardCount = 1
	demoConfig.MinAttestationInclusionDelay = 1
	demoConfig.TargetCommitteeSize = 1
	demoConfig.DepositsForChainStart = 8
	demoConfig.SlotsPerEpoch = 8
	demoConfig.MinDepositAmount = 100
	demoConfig.MaxDepositAmount = 3200000
	demoConfig.EjectionBalance = 1600000
	demoConfig.SyncPollingInterval = 1 * 10 // Query nodes over the network every slot.
	demoConfig.Eth1FollowDistance = 5
	demoConfig.EpochsPerEth1VotingPeriod = 1
	demoConfig.LatestRandaoMixesLength = 5 * demoConfig.SlotsPerEpoch
	demoConfig.LatestActiveIndexRootsLength = 5 * demoConfig.SlotsPerEpoch
	demoConfig.LatestSlashedExitLength = 5 * demoConfig.SlotsPerEpoch
	demoConfig.LatestBlockRootsLength = 5 * demoConfig.SlotsPerEpoch

	return &demoConfig
}

// ShardConfig retrieves shard chain config.
func ShardConfig() *ShardChainConfig {
	return shardConfig
}

// ContractConfig retrieves the deposit contract config
func ContractConfig() *DepositContractConfig {
	return contractConfig
}

// DemoContractConfig uses the argument provided to initialize a fresh config.
func DemoContractConfig(depositsReq *big.Int, minDeposit *big.Int, maxDeposit *big.Int) *DepositContractConfig {
	return &DepositContractConfig{
		DepositsForChainStart: depositsReq,
		MinDepositAmount:      minDeposit,
		MaxDepositAmount:      maxDeposit,
	}
}

// UseDemoBeaconConfig for beacon chain services.
func UseDemoBeaconConfig() {
	beaconConfig = DemoBeaconConfig()
}

// OverrideBeaconConfig by replacing the config. The preferred pattern is to
// call BeaconConfig(), change the specific parameters, and then call
// OverrideBeaconConfig(c). Any subsequent calls to params.BeaconConfig() will
// return this new configuration.
func OverrideBeaconConfig(c *BeaconChainConfig) {
	beaconConfig = c
}<|MERGE_RESOLUTION|>--- conflicted
+++ resolved
@@ -37,14 +37,9 @@
 	//Deprecated: Do not use.
 
 	// Initial value constants.
-<<<<<<< HEAD
-	GenesisForkVersion      uint64   // GenesisForkVersion is used to track fork version between state transitions.
-	GenesisStartShard       uint64   // GenesisStartShard is the first shard to assign validators.
-=======
 	GenesisSlot             uint64   // GenesisSlot is used to initialize the genesis state fields.
 	GenesisEpoch            uint64   // GenesisEpoch is used to initialize epoch.
 	FarFutureEpoch          uint64   // FarFutureEpoch represents a epoch extremely far away in the future used as the default penalization slot for validators.
->>>>>>> bae78a7f
 	ZeroHash                [32]byte // ZeroHash is used to represent a zeroed out 32 byte array.
 	BLSWithdrawalPrefixByte byte     // BLSWithdrawalPrefixByte is used for BLS withdrawal and it's the first byte.
 	GenesisForkVersion      uint64   // GenesisForkVersion is used to track fork version between state transitions.
@@ -154,13 +149,8 @@
 	ForkChoiceBalanceIncrement: 1 * 1e9,
 
 	// Initial value constants.
-<<<<<<< HEAD
-	GenesisForkVersion:      0,
-	GenesisStartShard:       0,
-=======
 	GenesisSlot:             1 << 63,
 	GenesisEpoch:            1 << 63 / 64,
->>>>>>> bae78a7f
 	FarFutureEpoch:          1<<64 - 1,
 	ZeroHash:                [32]byte{},
 	BLSWithdrawalPrefixByte: byte(0),
